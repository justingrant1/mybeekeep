--- conflicted
+++ resolved
@@ -17,15 +17,10 @@
     "@mui/material": "^6.4.8",
     "@supabase/supabase-js": "^2.49.1",
     "@types/react-router-dom": "^5.3.3",
-<<<<<<< HEAD
-    "@types/uuid": "^10.0.0",
-=======
->>>>>>> d2c4f1bf
     "date-fns": "^4.1.0",
     "react": "^19.0.0",
     "react-dom": "^19.0.0",
-    "react-router-dom": "^7.4.0",
-    "uuid": "^11.1.0"
+    "react-router-dom": "^7.4.0"
   },
   "devDependencies": {
     "@eslint/js": "^9.21.0",
